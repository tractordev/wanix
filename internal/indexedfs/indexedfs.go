--- conflicted
+++ resolved
@@ -308,12 +308,8 @@
 	flags  int
 	offset int64
 	// TODO: see if read/write caches can be merged
-<<<<<<< HEAD
-
-	// used internally by data()
-=======
-	// used internally by getData()
->>>>>>> 92b13d50
+
+  // used internally by getData()
 	readCache    []byte
 	outdatedRead bool
 	// used internally by Write() and Sync()
