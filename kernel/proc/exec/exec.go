--- conflicted
+++ resolved
@@ -56,21 +56,13 @@
 
 	c.PID = resp.Get("value").Int()
 
-<<<<<<< HEAD
-	if c.Stdin != nil {
-=======
 	if c.stdin != nil {
->>>>>>> 9b38e39a
 		resp, err := jsutil.AwaitErr(js.Global().Get("sys").Call("call", "proc.stdin", []any{c.PID}))
 		if err != nil {
 			// TODO: cancel/kill process
 			return err
 		}
-<<<<<<< HEAD
-		go io.Copy(&jsutil.Writer{resp.Get("channel")}, c.Stdin)
-=======
 		go io.Copy(&jsutil.Writer{resp.Get("channel")}, c.stdin)
->>>>>>> 9b38e39a
 	}
 	if c.Stdout != nil {
 		resp, err := jsutil.AwaitErr(js.Global().Get("sys").Call("call", "proc.stdout", []any{c.PID}))
