--- conflicted
+++ resolved
@@ -89,18 +89,6 @@
     }
     // TODO: define these in one place. duplicated in initdata.go
     await Promise.all([
-<<<<<<< HEAD
-      load("/~dev/kernel/web/lib/duplex.js"),
-      load("/~dev/kernel/web/lib/worker.js"),
-      load("/~dev/kernel/web/lib/syscall.js"),
-      load("/~dev/kernel/web/lib/task.js"),
-      load("/~dev/kernel/web/lib/wasm.js"),
-      load("/~dev/kernel/web/lib/host.js"),
-      load("/~dev/internal/indexedfs/indexedfs.js"), // maybe load from kernel?
-      load("/~dev/local/bin/kernel"),
-      load("/~dev/local/bin/shell"),
-      load("/~dev/local/bin/build"),
-=======
       load("/sys/dev/kernel/web/lib/duplex.js"),
       load("/sys/dev/kernel/web/lib/worker.js"),
       load("/sys/dev/kernel/web/lib/syscall.js"),
@@ -110,7 +98,7 @@
       load("/sys/dev/internal/indexedfs/indexedfs.js"), // maybe load from kernel?
       load("/sys/dev/local/bin/kernel"),
       load("/sys/dev/local/bin/shell"),
->>>>>>> e2add27d
+      load("/sys/dev/local/bin/build"),
     ]);
     
     globalThis.duplex = await import(URL.createObjectURL(initfs["duplex.js"]));
